/*
 * Copyright 2020, Verizon Media.
 * Licensed under the terms of the Apache 2.0 license.
 * Please see LICENSE file in the project root for terms.
 */

package com.yahoo.oak;

import com.yahoo.oak.common.OakCommonBuildersFactory;
import org.junit.After;
import org.junit.Assert;
import org.junit.Before;
import org.junit.Test;
import org.junit.runner.RunWith;
import org.junit.runners.Parameterized;

import java.util.Arrays;
import java.util.Collection;
import java.util.Iterator;
import java.util.Map;
import java.util.concurrent.Semaphore;
import java.util.function.Supplier;


@RunWith(Parameterized.class)
public class ResizeValueTest {
    private ConcurrentZCMap<String, String> oak;
    private final Supplier<ConcurrentZCMap<String, String>> supplier;
    String keyToUpdate = null;

    public ResizeValueTest(Supplier<ConcurrentZCMap<String, String>> supplier) {
        this.supplier = supplier;

    }

    @Parameterized.Parameters
    public static Collection<Object[]> parameters() {

        Supplier<ConcurrentZCMap<String, String>> s1 = () -> {
            OakMapBuilder<String, String> builder = OakCommonBuildersFactory.getDefaultStringBuilder()
                    .setOrderedChunkMaxItems(100);
            return builder.buildOrderedMap();
        };
        Supplier<ConcurrentZCMap<String, String>> s2 = () -> {
            OakMapBuilder<String, String> builder = OakCommonBuildersFactory.getDefaultStringBuilder()
                    .setOrderedChunkMaxItems(100);
            return builder.buildHashMap();
        };
        return Arrays.asList(new Object[][] {
                { s1 },
                { s2 }
        });
    }

    @Before
    public void initStuff() {
        oak = supplier.get();
    }

    @After
    public void tearDown() {
        oak.close();
        BlocksPool.clear();
    }

    @Test
    public void simpleSequentialResizeTest() {
        String key = "Hello";
        String value = "h";
        oak.zc().put(key, value);
        StringBuilder stringBuilder = new StringBuilder();
        for (int i = 0; i < 100; i++) {
            stringBuilder.append(i);
        }
        OakUnscopedBuffer valBuffer = oak.zc().get(key);
        String transformed = valBuffer.transform(OakCommonBuildersFactory.DEFAULT_STRING_SERIALIZER::deserialize);
        Assert.assertEquals(value, transformed);
        oak.zc().put(key, stringBuilder.toString());
        valBuffer = oak.zc().get(key);
        transformed = valBuffer.transform(OakCommonBuildersFactory.DEFAULT_STRING_SERIALIZER::deserialize);
        Assert.assertEquals(stringBuilder.toString(), transformed);
    }

    @Test
    public void retryIteratorTest() {
<<<<<<< HEAD
        boolean hashTest = false;
        if (oak instanceof OakHashMap) {
            hashTest = true;
        }
        final String key1 = new String("AAAAAAA");
        final String key2 = new String("ZZZZZZZ");
        final String shortValue = new String("h");


=======
        final String key1 = "AAAAAAA";
        final String key2 = "ZZZZZZZ";
        final String shortValue = "h";

>>>>>>> 9de4de0d
        oak.zc().put(key1, shortValue);
        oak.zc().put(key2, shortValue);

        StringBuilder stringBuilder = new StringBuilder();
        for (int i = 0; i < 100; i++) {
            stringBuilder.append(i);
        }
        String longValue = stringBuilder.toString();

        Semaphore semaphore1 = new Semaphore(0);
        Semaphore semaphore2 = new Semaphore(0);
        Thread iteratorThread = new Thread(() -> {
            Iterator<Map.Entry<String, String>> iterator = oak.entrySet().iterator();
            Iterator<String> valueIterator = oak.values().iterator();

            Map.Entry<String, String> entry = iterator.next();
            String currentValue = valueIterator.next();
            Assert.assertTrue(key1.equals(entry.getKey()) || key2.equals(entry.getKey()));

            Assert.assertEquals(shortValue, currentValue);

            if (key1.equals(entry.getKey())) {
                keyToUpdate = key2;
            } else {
                keyToUpdate = key1;
            }

            semaphore1.release();
            try {
                semaphore2.acquire();
            } catch (InterruptedException e) {
                e.printStackTrace();
            }
            entry = iterator.next();
            currentValue = valueIterator.next();
            Assert.assertEquals(keyToUpdate, entry.getKey());
            Assert.assertEquals(longValue, entry.getValue());
            Assert.assertEquals(longValue, currentValue);
        });

        Thread modifyThread = new Thread(() -> {
            try {
                semaphore1.acquire();
            } catch (InterruptedException e) {
                e.printStackTrace();
            }
            oak.zc().put(keyToUpdate, longValue);
            semaphore2.release();
        });
        iteratorThread.start();
        modifyThread.start();

        try {
            iteratorThread.join();
            modifyThread.join();
        } catch (InterruptedException e) {
            e.printStackTrace();
        }
    }

    @Test
    public void testResizeWithZCGet() {
        oak.zc().put("A", "");
        OakUnscopedBuffer buffer = oak.zc().get("A");
        Assert.assertEquals(0, buffer.getInt(0));
        StringBuilder stringBuilder = new StringBuilder();
        for (int i = 0; i < 100; i++) {
            stringBuilder.append(i);
        }
        String longValue = stringBuilder.toString();
        oak.zc().put("A", longValue);
        Assert.assertEquals(longValue.length(), buffer.getInt(0));
    }

    @Test
    public void testResizeWithZCGetNewBuffer() {
        final int blockSize = BlocksPool.getInstance().blockSize();

        StringBuilder stringBuilder = new StringBuilder();
        stringBuilder.setLength((blockSize / Character.BYTES) / 2);
        String longValue = stringBuilder.toString();
        String smallValue = "";

        oak.zc().put("A", smallValue);
        oak.zc().put("B", longValue);
        OakUnscopedBuffer buffer = oak.zc().get("A");
        Assert.assertEquals(0, buffer.getInt(0));

        oak.zc().put("A", longValue);
        Assert.assertEquals(longValue.length(), buffer.getInt(0));
    }
}<|MERGE_RESOLUTION|>--- conflicted
+++ resolved
@@ -83,22 +83,10 @@
 
     @Test
     public void retryIteratorTest() {
-<<<<<<< HEAD
-        boolean hashTest = false;
-        if (oak instanceof OakHashMap) {
-            hashTest = true;
-        }
-        final String key1 = new String("AAAAAAA");
-        final String key2 = new String("ZZZZZZZ");
-        final String shortValue = new String("h");
-
-
-=======
         final String key1 = "AAAAAAA";
         final String key2 = "ZZZZZZZ";
         final String shortValue = "h";
 
->>>>>>> 9de4de0d
         oak.zc().put(key1, shortValue);
         oak.zc().put(key2, shortValue);
 
