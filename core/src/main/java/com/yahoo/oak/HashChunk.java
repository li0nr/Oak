--- conflicted
+++ resolved
@@ -10,13 +10,7 @@
 
 class HashChunk<K, V> extends BasicChunk<K, V> {
     // defaults
-<<<<<<< HEAD
-
-
-    public static final int HASH_CHUNK_MAX_ITEMS_DEFAULT = 1024;
-=======
     public static final int HASH_CHUNK_MAX_ITEMS_DEFAULT = 2048; //2^11
->>>>>>> ed3497a3
 
     // HashChunk takes a number of least significant bits from the full key hash
     // to provide as an index in the EntryHashSet
