--- conflicted
+++ resolved
@@ -620,21 +620,14 @@
         return ctx.isValueValid();
     }
 
-<<<<<<< HEAD
-    public MemoryManager getValuesMemoryManager() {
-        return this.valuesMemoryManager;
-    }
-
-    private <T> T getValueTransformation(OakScopedReadBuffer key, OakTransformer<T> transformer) {
-        K deserializedKey = keySerializer.deserialize(key);
-        return getValueTransformation(deserializedKey, transformer);
-    }
-=======
+    //public MemoryManager getValuesMemoryManager() {
+    //    return this.valuesMemoryManager;
+    //}
+
     //private <T> T getValueTransformation(OakScopedReadBuffer key, OakTransformer<T> transformer) {
     //    K deserializedKey = getKeySerializer().deserialize(key);
     //    return getValueTransformation(deserializedKey, transformer);
     //}
->>>>>>> 9de4de0d
 
     // the non-ZC variation of the get
     <T> T getValueTransformation(K key, OakTransformer<T> transformer) {
@@ -905,11 +898,8 @@
         protected void initAfterRebalance() {
             //TODO - refactor to use OakReadBuffer without deserializing.
             getState().getChunk().readKeyFromEntryIndex(ctx.tempKey, getState().getIndex());
-<<<<<<< HEAD
-            K nextKey = keySerializer.deserialize(ctx.tempKey);
-=======
+
             K nextKey = getKeySerializer().deserialize(ctx.tempKey);
->>>>>>> 9de4de0d
 
             if (isDescending) {
                 hiInclusive = true;
