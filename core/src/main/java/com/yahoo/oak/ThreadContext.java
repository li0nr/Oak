--- conflicted
+++ resolved
@@ -6,13 +6,6 @@
 
 package com.yahoo.oak;
 
-<<<<<<< HEAD
-/* Encapsulates a context, from when a key/value/entry operation has begun until it was completed */
-=======
-/**
- * Encapsulates a context, from when a key/value/entry operation has begun until it was completed
- */
->>>>>>> 9de4de0d
 class ThreadContext {
 
     /*-----------------------------------------------------------
