--- conflicted
+++ resolved
@@ -16,26 +16,15 @@
 class InternalOakHash<K, V> extends InternalOakBasics<K, V> {
     /*-------------- Members --------------*/
     private final FirstLevelHashArray<K, V> hashArray;    // first level of indexing
-<<<<<<< HEAD
-=======
-
->>>>>>> 3020f6c1
+
     private static final int DEFAULT_MOST_SIGN_BITS_NUM = 16;
     static final int USE_DEFAULT_FIRST_TO_SECOND_BITS_PARTITION = -1;
 
     /*-------------- Constructors --------------*/
-<<<<<<< HEAD
-    InternalOakHash(OakSerializer<K> keySerializer, OakSerializer<V> valueSerializer,
-        OakComparator<K> oakComparator, MemoryManager vMM, MemoryManager kMM,
-        ValueUtils valueOperator, int firstLevelBitSize, int secondLevelBitSize) {
-
-        super(vMM, kMM, keySerializer, valueSerializer, valueOperator);
-
-=======
+
 
     InternalOakHash(OakSharedConfig<K, V> config, int firstLevelBitSize, int secondLevelBitSize) {
         super(config);
->>>>>>> 3020f6c1
 
         int msbForFirstLevelHash =
             (firstLevelBitSize == USE_DEFAULT_FIRST_TO_SECOND_BITS_PARTITION)
@@ -121,11 +110,8 @@
             // then this put changes the slice pointed by this value reference.
             if (ctx.isValueValid()) {
                 // there is a value and it is not deleted
-<<<<<<< HEAD
-                Result res = getValueOperator().exchange(c, ctx, value, transformer, getValueSerializer());
-=======
+
                 Result res = config.valueOperator.exchange(c, ctx, value, transformer, getValueSerializer());
->>>>>>> 3020f6c1
                 if (res.operationResult == ValueUtils.ValueResult.TRUE) {
                     return (V) res.value;
                 }
@@ -153,7 +139,7 @@
 
     // returns false if restart and new search for the chunk is required
     private boolean publishAndWriteKey(HashChunk<K, V> c, ThreadContext ctx, K key, V value) {
-        // for Hash case it is not necessary to help to finialize deletion of the found
+        // for Hash case it is not necessary to help to finalize deletion of the found
         // (during lookup) entry as another entry may be chosen later (during allocation)
         if (isAfterRebalanceOrValueUpdate(c, ctx)) {
             return false;
@@ -161,7 +147,7 @@
 
         // For OakHash publish the put earlier (compared to OakMap) in order to invoke delete
         // finalization (part of c.allocateEntryAndWriteKey) within publish/unpublish scope.
-        // Delete finalization needs to be invoked within within publish/unpublish scope,
+        // Delete finalization needs to be invoked within publish/unpublish scope,
         // to ensure each slice is released only once
         if (!c.publish()) {
             rebalance(c);
@@ -172,7 +158,7 @@
         // (1) Key wasn't found (key and value not valid)
         // (2) Key was found as part of deleted entry and deletion was accomplished if needed
         if (!c.allocateEntryAndWriteKey(ctx, key)) {
-            // allocation wasn't successfull and resulted in rebalance - retry
+            // allocation wasn't successful and resulted in rebalance - retry
             // currently cannot happen as rebalance is never requested due to too much collisions
             c.unpublish();
             rebalance(c);
@@ -208,83 +194,6 @@
         return ctx.isValueValid();
     }
 
-<<<<<<< HEAD
-=======
-    // if key exists, remove the key-value mapping from the map
-    Result remove(K key, V oldValue, OakTransformer<V> transformer) {
-        if (key == null) {
-            throw new NullPointerException();
-        }
-
-        // when logicallyDeleted is true, it means we have marked the value as deleted.
-        // Note that the entry will remain linked until rebalance happens.
-        boolean logicallyDeleted = false;
-        V v = null;
-
-        ThreadContext ctx = getThreadContext();
-
-        for (int i = 0; i < MAX_RETRIES; i++) {
-            // find chunk matching key, puts this key hash into ctx.operationKeyHash
-            HashChunk<K, V> c = hashArray.findChunk(calculateKeyHash(key, ctx));
-            c.lookUp(ctx, key);
-
-            if (!ctx.isKeyValid()) {
-                // There is no such key. If we did logical deletion and someone else did the physical deletion,
-                // then the old value is saved in v. Otherwise v is (correctly) null
-                return transformer == null ? ctx.result.withFlag(logicallyDeleted) : ctx.result.withValue(v);
-            } else if (!ctx.isValueValid()) {
-                // There is such a key, but the value is invalid,
-                // either deleted (maybe only off-heap) or not yet allocated
-                if (!finalizeDeletion(c, ctx)) {
-                    // finalize deletion returns false, meaning no rebalance was requested
-                    // and there was an attempt to finalize deletion
-                    return transformer == null ? ctx.result.withFlag(logicallyDeleted) : ctx.result.withValue(v);
-                }
-                continue;
-            }
-
-            // AT THIS POINT Key was found (key and value not valid) and context is updated
-            if (logicallyDeleted) {
-                // This is the case where we logically deleted this entry (marked the value off-heap as deleted),
-                // but someone helped and (marked the value reference as deleted) and reused the entry
-                // before we marked the value reference as deleted. We have the previous value saved in v.
-                return transformer == null ? ctx.result.withFlag(ValueUtils.ValueResult.TRUE) : ctx.result.withValue(v);
-            } else {
-                Result removeResult = config.valueOperator.remove(ctx, oldValue, transformer);
-                if (removeResult.operationResult == ValueUtils.ValueResult.FALSE) {
-                    // we didn't succeed to remove the value: it didn't contain oldValue, or was already marked
-                    // as deleted by someone else)
-                    return ctx.result.withFlag(ValueUtils.ValueResult.FALSE);
-                } else if (removeResult.operationResult == ValueUtils.ValueResult.RETRY) {
-                    continue;
-                }
-                // we have marked this value as deleted (successful remove)
-                logicallyDeleted = true;
-                v = (V) removeResult.value;
-            }
-
-            // AT THIS POINT value was marked deleted off-heap by this thread,
-            // continue to set the entry's value reference as deleted
-            assert ctx.entryIndex != EntryArray.INVALID_ENTRY_INDEX;
-            assert ctx.isValueValid();
-            ctx.entryState = EntryArray.EntryState.DELETED_NOT_FINALIZED;
-
-            if (inTheMiddleOfRebalance(c)) {
-                continue;
-            }
-
-            // If finalize deletion returns true, meaning rebalance was done and there was NO
-            // attempt to finalize deletion. There is going the help anyway, by next rebalance
-            // or updater. Thus it is OK not to restart, the linearization point of logical deletion
-            // is owned by this thread anyway and old value is kept in v.
-            finalizeDeletion(c, ctx); // includes publish/unpublish
-            return transformer == null ?
-                ctx.result.withFlag(ValueUtils.ValueResult.TRUE) : ctx.result.withValue(v);
-        }
-
-        throw new RuntimeException("remove failed: reached retry limit (1024).");
-    }
->>>>>>> 3020f6c1
 
     private ThreadContext keyLookUp(K key) {
 
@@ -323,16 +232,6 @@
         return transformer.apply(ctx.key);
     }
 
-<<<<<<< HEAD
-=======
-
-
-    //private <T> T getValueTransformation(OakScopedReadBuffer key, OakTransformer<T> transformer) {
-    //    K deserializedKey = getKeySerializer().deserialize(key);
-    //    return getValueTransformation(deserializedKey, transformer);
-    //}
-
->>>>>>> 3020f6c1
     // the non-ZC variation of the get
     @Override
     <T> T getValueTransformation(K key, OakTransformer<T> transformer) {
@@ -350,11 +249,8 @@
                 return null;
             }
 
-<<<<<<< HEAD
-            Result res = getValueOperator().transform(ctx.result, ctx.value, transformer);
-=======
+
             Result res = config.valueOperator.transform(ctx.result, ctx.value, transformer);
->>>>>>> 3020f6c1
             if (res.operationResult == ValueUtils.ValueResult.RETRY) {
                 continue;
             }
@@ -364,41 +260,17 @@
         throw new RuntimeException("getValueTransformation failed: reached retry limit (1024).");
     }
 
-<<<<<<< HEAD
     @Override
     protected HashChunk<K, V> findChunk(K key, ThreadContext ctx) {
         return hashArray.findChunk(calculateKeyHash(key, ctx));
-=======
-    V replace(K key, V value, OakTransformer<V> valueDeserializeTransformer) {
+    }
+
+    boolean replace(K key, V oldValue, V newValue, OakTransformer<V> valueDeserializeTransformer) {
         ThreadContext ctx = getThreadContext();
 
         for (int i = 0; i < MAX_RETRIES; i++) {
             // find chunk matching key, puts this key hash into ctx.operationKeyHash
-            HashChunk<K, V> chunk = hashArray.findChunk(calculateKeyHash(key, ctx));
-            chunk.lookUp(ctx, key);
-            if (!ctx.isValueValid()) {
-                return null;
-            }
-
-            // will return null if the value is deleted
-            Result result = config.valueOperator.exchange(chunk, ctx, value,
-                    valueDeserializeTransformer, getValueSerializer());
-            if (result.operationResult != ValueUtils.ValueResult.RETRY) {
-                return (V) result.value;
-            }
-            // it might be that this chunk is proceeding with rebalance -> help
-            helpRebalanceIfInProgress(chunk);
-        }
-
-        throw new RuntimeException("replace failed: reached retry limit (1024).");
-    }
-
-    boolean replace(K key, V oldValue, V newValue, OakTransformer<V> valueDeserializeTransformer) {
-        ThreadContext ctx = getThreadContext();
-
-        for (int i = 0; i < MAX_RETRIES; i++) {
-            // find chunk matching key, puts this key hash into ctx.operationKeyHash
-            HashChunk<K, V> c = hashArray.findChunk(calculateKeyHash(key, ctx));
+            BasicChunk<K, V> c = findChunk(key, ctx);
             c.lookUp(ctx, key);
             if (!ctx.isValueValid()) {
                 return false;
@@ -415,10 +287,9 @@
         }
 
         throw new RuntimeException("replace failed: reached retry limit (1024).");
->>>>>>> 3020f6c1
-    }
-
-    // put the value assosiated with the key, only if key didn't exist
+    }
+
+    // put the value associated with the key, only if key didn't exist
     // returned results describes whether the value was inserted or not
     @Override
     Result putIfAbsent(K key, V value, OakTransformer<V> transformer) {
@@ -439,11 +310,8 @@
                 if (transformer == null) {
                     return ctx.result.withFlag(ValueUtils.ValueResult.FALSE);
                 }
-<<<<<<< HEAD
-                Result res = getValueOperator().transform(ctx.result, ctx.value, transformer);
-=======
+
                 Result res = config.valueOperator.transform(ctx.result, ctx.value, transformer);
->>>>>>> 3020f6c1
                 if (res.operationResult == ValueUtils.ValueResult.TRUE) {
                     return res;
                 }
@@ -472,39 +340,7 @@
         throw new RuntimeException("putIfAbsent failed: reached retry limit (1024).");
     }
 
-<<<<<<< HEAD
-=======
-    // if key with a valid value exists in the map, apply compute function on the value
-    // return true if compute did happen
-    boolean computeIfPresent(K key, Consumer<OakScopedWriteBuffer> computer) {
-        if (key == null || computer == null) {
-            throw new NullPointerException();
-        }
-
-        ThreadContext ctx = getThreadContext();
-
-        for (int i = 0; i < MAX_RETRIES; i++) {
-            // find chunk matching key, puts this key hash into ctx.operationKeyHash
-            HashChunk<K, V> c = hashArray.findChunk(calculateKeyHash(key, ctx));
-            c.lookUp(ctx, key);
-
-            if (ctx.isValueValid()) {
-                ValueUtils.ValueResult res = config.valueOperator.compute(ctx.value, computer);
-                if (res == ValueUtils.ValueResult.TRUE) {
-                    // compute was successful and the value wasn't found deleted; in case
-                    // this value was already marked as deleted, continue to construct another slice
-                    return true;
-                } else if (res == ValueUtils.ValueResult.RETRY) {
-                    continue;
-                }
-            }
-            return false;
-        }
-
-        throw new RuntimeException("computeIfPresent failed: reached retry limit (1024).");
-    }
-
->>>>>>> 3020f6c1
+
     // if key didn't exist, put the value to be associated with the key
     // otherwise perform compute on the existing value
     // return false if compute happened, true if put happened
@@ -529,11 +365,8 @@
             // If there is a matching value reference for the given key, and it is not marked as deleted,
             // then apply compute on the existing value
             if (ctx.isValueValid()) {
-<<<<<<< HEAD
-                ValueUtils.ValueResult res = getValueOperator().compute(ctx.value, computer);
-=======
+
                 ValueUtils.ValueResult res = config.valueOperator.compute(ctx.value, computer);
->>>>>>> 3020f6c1
                 if (res == ValueUtils.ValueResult.TRUE) {
                     // compute was successful and the value wasn't found deleted; in case
                     // this value was already found as deleted, continue to allocate a new value slice
@@ -631,8 +464,6 @@
             //TODO - refactor to use OakReadBuffer without deserializing.
             getState().getChunk().readKeyFromEntryIndex(ctx.tempKey, getState().getIndex());
 
-            K nextKey = getKeySerializer().deserialize(ctx.tempKey);
-
 
             // Update the state to point to last returned key.
             initState();
@@ -668,8 +499,8 @@
 
                 chunk.readKey(ctx);
 
-                ((IteratorState) getState()).setKeyBuffer(ctx.key);
-                ((IteratorState) getState()).setKeyValid(ctx.isKeyValid());
+                ((IteratorState<K, V>) getState()).setKeyBuffer(ctx.key);
+                ((IteratorState<K, V>) getState()).setKeyValid(ctx.isKeyValid());
                 validState = ctx.isKeyValid();
 
                 if (validState & needsValue) {
@@ -709,8 +540,8 @@
 
                 if (key != null) {
                     validState = c.readKeyFromEntryIndex(key.getInternalScopedReadBuffer(), curIndex);
-                    ((IteratorState) getState()).setKeyBuffer(key.getInternalScopedReadBuffer());
-                    ((IteratorState) getState()).setKeyValid(validState);
+                    ((IteratorState<K, V>) getState()).setKeyBuffer(key.getInternalScopedReadBuffer());
+                    ((IteratorState<K, V>) getState()).setKeyValid(validState);
 
                     assert validState;
                 }
@@ -742,13 +573,13 @@
             //Init state, not valid yet, must move forward
             setState(InternalOakHash.IteratorState.newInstance(nextHashChunk, nextChunkIter));
             setPrevState(InternalOakHash.IteratorState.newInstance(null, null));
-            ((IteratorState) getState()).setKeyValid(false);
+            ((IteratorState<K, V>) getState()).setKeyValid(false);
             advanceState();
         }
 
         @Override
         protected BasicChunk<K, V> getNextChunk(BasicChunk<K, V> current) {
-            KeyBuffer keyBuffer = ((IteratorState) getState()).getKeyBuffer();
+            KeyBuffer keyBuffer = ((IteratorState<K, V>) getState()).getKeyBuffer();
             int lastKeyHash = 0;
 
             boolean hashValid;
@@ -757,6 +588,7 @@
             } else {
                 K deserializedKey = getKeySerializer().deserialize(keyBuffer);
 
+
                 lastKeyHash = calculateKeyHash(deserializedKey, ctx);
                 hashValid = true;
             }
@@ -799,12 +631,9 @@
 
         public T next() {
             advance(true);
-<<<<<<< HEAD
-            Result res = getValueOperator().transform(ctx.result, ctx.value, transformer);
-=======
+
 
             Result res = config.valueOperator.transform(ctx.result, ctx.value, transformer);
->>>>>>> 3020f6c1
             // If this value is deleted, try the next one
             if (res.operationResult == ValueUtils.ValueResult.FALSE) {
                 return next();
@@ -833,7 +662,6 @@
             implements Map.Entry<OakUnscopedBuffer, OakUnscopedBuffer> {
 
         private final UnscopedBuffer<KeyBuffer> key =
-
                 new UnscopedBuffer<>(new KeyBuffer(getKeysMemoryManager().getEmptySlice()));
         private final UnscopedBuffer<ValueBuffer> value =
                 new UnscopedBuffer<>(new ValueBuffer(getValuesMemoryManager().getEmptySlice()));
