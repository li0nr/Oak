--- conflicted
+++ resolved
@@ -669,16 +669,6 @@
         protected IterEndBoundCheck isEndBoundCheckNeeded = IterEndBoundCheck.NEVER_END_BOUNDARY_CHECK;
         protected int midIdx = sortedCount.get() / 2; // approximately index of the middle key in the chunk
 
-<<<<<<< HEAD
-        //abstract boolean hasNext();
-
-        /** Returns the index of the entry that should be returned next by the iterator.
-         ** NONE_NEXT is returned when iterator came to its end.
-         **/
-        //abstract int next(ThreadContext ctx);
-=======
->>>>>>> 9de4de0d
-
         boolean isBoundCheckNeeded() {
             return isEndBoundCheckNeeded == IterEndBoundCheck.ALWAYS_END_BOUNDARY_CHECK;
         };
